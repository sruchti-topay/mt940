--- conflicted
+++ resolved
@@ -422,11 +422,7 @@
 
         // Parse the amount
         $amount = (float)str_replace(',', '.', $match[4]);
-<<<<<<< HEAD
-        if (in_array($match[3], array('D', 'DR', 'RC'))) {
-=======
         if (in_array($match[3], array('D', 'DR','RC','RCR'))) {
->>>>>>> 25201465
             $amount *= -1;
         }
 
@@ -469,13 +465,8 @@
             $bookDate = $bookDateCollection[min(array_keys($bookDateCollection))];
         }
 
-<<<<<<< HEAD
-        $description = isset($lines[1]) ? $lines[1] : null;
-        $transaction = $this->reader->createTransaction($this->bankRef($lines));
-=======
         $description = $lines[1] ?? null;
         $transaction = $this->reader->createTransaction();
->>>>>>> 25201465
         $transaction
             ->setAmount($amount)
             ->setContraAccount($this->contraAccount($lines))
